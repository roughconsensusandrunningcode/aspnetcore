<?xml version="1.0" encoding="utf-8"?>
<configuration>
  <packageSources>
    <clear />
    <!--Begin: Package sources managed by Dependency Flow automation. Do not edit the sources below.-->
    <!--  Begin: Package sources from dotnet-runtime -->
<<<<<<< HEAD
    <add key="darc-int-dotnet-runtime-dd7c928" value="https://pkgs.dev.azure.com/dnceng/internal/_packaging/darc-int-dotnet-runtime-dd7c9283/nuget/v3/index.json" />
    <add key="darc-int-dotnet-runtime-5a400c2" value="https://pkgs.dev.azure.com/dnceng/internal/_packaging/darc-int-dotnet-runtime-5a400c21/nuget/v3/index.json" />
    <add key="darc-int-dotnet-runtime-5a400c2-2" value="https://pkgs.dev.azure.com/dnceng/internal/_packaging/darc-int-dotnet-runtime-5a400c21-2/nuget/v3/index.json" />
    <!--  End: Package sources from dotnet-runtime -->
    <!--  Begin: Package sources from dotnet-efcore -->
    <add key="darc-int-dotnet-efcore-1c3cdab" value="https://pkgs.dev.azure.com/dnceng/internal/_packaging/darc-int-dotnet-efcore-1c3cdab6/nuget/v3/index.json" />
=======
    <!--  End: Package sources from dotnet-runtime -->
    <!--  Begin: Package sources from dotnet-efcore -->
>>>>>>> 0ecd7d7c
    <!--  End: Package sources from dotnet-efcore -->
    <!--End: Package sources managed by Dependency Flow automation. Do not edit the sources above.-->
    <add key="dotnet-eng" value="https://pkgs.dev.azure.com/dnceng/public/_packaging/dotnet-eng/nuget/v3/index.json" />
    <add key="dotnet-tools" value="https://pkgs.dev.azure.com/dnceng/public/_packaging/dotnet-tools/nuget/v3/index.json" />
    <add key="dotnet5" value="https://pkgs.dev.azure.com/dnceng/public/_packaging/dotnet5/nuget/v3/index.json" />
    <add key="dotnet5-transport" value="https://pkgs.dev.azure.com/dnceng/public/_packaging/dotnet5-transport/nuget/v3/index.json" />
    <add key="dotnet6" value="https://pkgs.dev.azure.com/dnceng/public/_packaging/dotnet6/nuget/v3/index.json" />
    <add key="dotnet6-transport" value="https://pkgs.dev.azure.com/dnceng/public/_packaging/dotnet6-transport/nuget/v3/index.json" />
    <add key="dotnet-experimental" value="https://pkgs.dev.azure.com/dnceng/public/_packaging/dotnet-experimental/nuget/v3/index.json" />
    <add key="dotnet-public" value="https://pkgs.dev.azure.com/dnceng/public/_packaging/dotnet-public/nuget/v3/index.json" />
    <!-- Used for the SiteExtension 3.1 bits that are included in the 5.0 build -->
    <add key="dotnet31-transport" value="https://pkgs.dev.azure.com/dnceng/public/_packaging/dotnet3.1-transport/nuget/v3/index.json" />
    <!-- Used for the Rich Navigation indexing task -->
    <add key="richnav" value="https://pkgs.dev.azure.com/azure-public/vside/_packaging/vs-buildservices/nuget/v3/index.json" />
  </packageSources>
  <disabledPackageSources>
    <clear />
    <!--Begin: Package sources managed by Dependency Flow automation. Do not edit the sources below.-->
    <!--  Begin: Package sources from dotnet-efcore -->
<<<<<<< HEAD
    <add key="darc-int-dotnet-efcore-1c3cdab" value="true" />
    <!--  End: Package sources from dotnet-efcore -->
    <!--  Begin: Package sources from dotnet-runtime -->
    <add key="darc-int-dotnet-runtime-5a400c2-2" value="true" />
    <add key="darc-int-dotnet-runtime-5a400c2" value="true" />
    <add key="darc-int-dotnet-runtime-dd7c928" value="true" />
=======
    <!--  End: Package sources from dotnet-efcore -->
    <!--  Begin: Package sources from dotnet-runtime -->
>>>>>>> 0ecd7d7c
    <!--  End: Package sources from dotnet-runtime -->
    <!--End: Package sources managed by Dependency Flow automation. Do not edit the sources above.-->
  </disabledPackageSources>
</configuration><|MERGE_RESOLUTION|>--- conflicted
+++ resolved
@@ -4,17 +4,8 @@
     <clear />
     <!--Begin: Package sources managed by Dependency Flow automation. Do not edit the sources below.-->
     <!--  Begin: Package sources from dotnet-runtime -->
-<<<<<<< HEAD
-    <add key="darc-int-dotnet-runtime-dd7c928" value="https://pkgs.dev.azure.com/dnceng/internal/_packaging/darc-int-dotnet-runtime-dd7c9283/nuget/v3/index.json" />
-    <add key="darc-int-dotnet-runtime-5a400c2" value="https://pkgs.dev.azure.com/dnceng/internal/_packaging/darc-int-dotnet-runtime-5a400c21/nuget/v3/index.json" />
-    <add key="darc-int-dotnet-runtime-5a400c2-2" value="https://pkgs.dev.azure.com/dnceng/internal/_packaging/darc-int-dotnet-runtime-5a400c21-2/nuget/v3/index.json" />
     <!--  End: Package sources from dotnet-runtime -->
     <!--  Begin: Package sources from dotnet-efcore -->
-    <add key="darc-int-dotnet-efcore-1c3cdab" value="https://pkgs.dev.azure.com/dnceng/internal/_packaging/darc-int-dotnet-efcore-1c3cdab6/nuget/v3/index.json" />
-=======
-    <!--  End: Package sources from dotnet-runtime -->
-    <!--  Begin: Package sources from dotnet-efcore -->
->>>>>>> 0ecd7d7c
     <!--  End: Package sources from dotnet-efcore -->
     <!--End: Package sources managed by Dependency Flow automation. Do not edit the sources above.-->
     <add key="dotnet-eng" value="https://pkgs.dev.azure.com/dnceng/public/_packaging/dotnet-eng/nuget/v3/index.json" />
@@ -34,17 +25,8 @@
     <clear />
     <!--Begin: Package sources managed by Dependency Flow automation. Do not edit the sources below.-->
     <!--  Begin: Package sources from dotnet-efcore -->
-<<<<<<< HEAD
-    <add key="darc-int-dotnet-efcore-1c3cdab" value="true" />
     <!--  End: Package sources from dotnet-efcore -->
     <!--  Begin: Package sources from dotnet-runtime -->
-    <add key="darc-int-dotnet-runtime-5a400c2-2" value="true" />
-    <add key="darc-int-dotnet-runtime-5a400c2" value="true" />
-    <add key="darc-int-dotnet-runtime-dd7c928" value="true" />
-=======
-    <!--  End: Package sources from dotnet-efcore -->
-    <!--  Begin: Package sources from dotnet-runtime -->
->>>>>>> 0ecd7d7c
     <!--  End: Package sources from dotnet-runtime -->
     <!--End: Package sources managed by Dependency Flow automation. Do not edit the sources above.-->
   </disabledPackageSources>
