--- conflicted
+++ resolved
@@ -49,11 +49,7 @@
         private static readonly Action<ILogger, Exception?> _notAllConnectionsAborted =
             LoggerMessage.Define(LogLevel.Debug, new EventId(21, "NotAllConnectionsAborted"), "Some connections failed to abort during server shutdown.");
 
-<<<<<<< HEAD
-        private static readonly Action<ILogger, DateTimeOffset, TimeSpan, TimeSpan, Exception> _heartbeatSlow =
-=======
         private static readonly Action<ILogger, DateTimeOffset, TimeSpan, TimeSpan, Exception?> _heartbeatSlow =
->>>>>>> a5864bb1
             LoggerMessage.Define<DateTimeOffset, TimeSpan, TimeSpan>(LogLevel.Warning, new EventId(22, "HeartbeatSlow"), @"As of ""{now}"", the heartbeat has been running for ""{heartbeatDuration}"" which is longer than ""{interval}"". This could be caused by thread pool starvation.");
 
         private static readonly Action<ILogger, string, Exception?> _applicationNeverCompleted =
