--- conflicted
+++ resolved
@@ -16,11 +16,7 @@
         "IIS_SITE_PATH": "$(MSBuildThisFileDirectory)",
         "ANCM_PATH": "$(AspNetCoreModuleV1ShimDll)",
         "ANCMV2_PATH": "$(AspNetCoreModuleV2ShimDll)",
-<<<<<<< HEAD
         "ASPNETCORE_MODULE_OUTOFPROCESS_HANDLER": "$(AspNetCoreModuleV2OutOfProcessHandlerDll)",
-=======
-        "ANCM_OUTOFPROCESS_HANDLER": "$(AspNetCoreModuleV2OutOfProcessHandlerDll)",
->>>>>>> a6b04bf9
         "LAUNCHER_ARGS": "$(TargetPath)",
         "ASPNETCORE_ENVIRONMENT": "Development",
         "LAUNCHER_PATH": "$(DotNetPath)",
