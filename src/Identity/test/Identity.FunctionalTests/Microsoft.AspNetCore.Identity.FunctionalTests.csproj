﻿<Project Sdk="Microsoft.NET.Sdk">

  <PropertyGroup>
    <TargetFramework>netcoreapp3.0</TargetFramework>
  </PropertyGroup>

  <ItemGroup>
    <Compile Include="..\..\Extensions.Core\src\Base32.cs" Link="Infrastructure\Base32.cs" />
    <Compile Include="..\..\Extensions.Core\src\Rfc6238AuthenticationService.cs" Link="Infrastructure\Rfc6238AuthenticationService.cs" />
  </ItemGroup>

  <ItemGroup>
    <None Include="xunit.runner.json" CopyToOutputDirectory="PreserveNewest" />
  </ItemGroup>

  <ItemGroup>
    <ProjectReference Include="..\..\testassets\Identity.DefaultUI.WebSite\Identity.DefaultUI.WebSite.csproj" />

    <Reference Include="Microsoft.AspNetCore.Mvc.Testing" />
    <Reference Include="Microsoft.Extensions.Logging.Testing" />
    <Reference Include="Microsoft.EntityFrameworkCore.InMemory" />
    <Reference Include="AngleSharp" />
  </ItemGroup>

  <Import Project="$(MvcTestingTargets)" Condition="'$(MvcTestingTargets)' != ''" />
<<<<<<< HEAD

  <Target Name="CopyViews" AfterTargets="Build" Condition="$(TargetFramework) != ''">
    <ItemGroup>
      <_IdentityUIViewsAssemblies Include="$(MSBuildThisFileDirectory)..\..\UI\src\bin\$(Configuration)\netcoreapp3.0\Microsoft.AspNetCore.Identity.UI.Views.*.dll" />
    </ItemGroup>
    <Copy
      SourceFiles="@(_IdentityUIViewsAssemblies)"
      DestinationFolder="$(OutputPath)" />
  </Target>

  <Target Name="VerifyBuildOutputs" AfterTargets="Build" Condition="$(TargetFramework) != ''">
    <ItemGroup>
      <ExpectedOutputFile Include="$(OutputPath)Microsoft.AspNetCore.Identity.UI.Views.V3.dll" />
      <ExpectedOutputFile Include="$(OutputPath)Microsoft.AspNetCore.Identity.UI.Views.V4.dll" />
    </ItemGroup>

    <Error Text="Unable to find precompiled view file %(ExpectedOutputFile.Identity)"
           Condition="!Exists('%(ExpectedOutputFile.Identity)')" />
  </Target>

=======
>>>>>>> 0926b93b
</Project><|MERGE_RESOLUTION|>--- conflicted
+++ resolved
@@ -23,27 +23,4 @@
   </ItemGroup>
 
   <Import Project="$(MvcTestingTargets)" Condition="'$(MvcTestingTargets)' != ''" />
-<<<<<<< HEAD
-
-  <Target Name="CopyViews" AfterTargets="Build" Condition="$(TargetFramework) != ''">
-    <ItemGroup>
-      <_IdentityUIViewsAssemblies Include="$(MSBuildThisFileDirectory)..\..\UI\src\bin\$(Configuration)\netcoreapp3.0\Microsoft.AspNetCore.Identity.UI.Views.*.dll" />
-    </ItemGroup>
-    <Copy
-      SourceFiles="@(_IdentityUIViewsAssemblies)"
-      DestinationFolder="$(OutputPath)" />
-  </Target>
-
-  <Target Name="VerifyBuildOutputs" AfterTargets="Build" Condition="$(TargetFramework) != ''">
-    <ItemGroup>
-      <ExpectedOutputFile Include="$(OutputPath)Microsoft.AspNetCore.Identity.UI.Views.V3.dll" />
-      <ExpectedOutputFile Include="$(OutputPath)Microsoft.AspNetCore.Identity.UI.Views.V4.dll" />
-    </ItemGroup>
-
-    <Error Text="Unable to find precompiled view file %(ExpectedOutputFile.Identity)"
-           Condition="!Exists('%(ExpectedOutputFile.Identity)')" />
-  </Target>
-
-=======
->>>>>>> 0926b93b
 </Project>